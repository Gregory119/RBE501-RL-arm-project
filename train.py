--- conflicted
+++ resolved
@@ -95,9 +95,6 @@
     parser.add_argument("--num-checkpoints", type=int, default=10)
     parser.add_argument("--logdir", type=str, default="logs/")
     parser.add_argument("--vis", help="enable human render mode on the environments", action="store_true")
-<<<<<<< HEAD
-    parser.add_argument ("--checkpoint", type=str)
-=======
     parser.add_argument("--alg", type=str, choices=["PPO","SAC"], default="SAC")
 
     subparsers = parser.add_subparsers(dest="mode")
@@ -105,46 +102,12 @@
     train_parser.add_argument("--num-envs", type=int, default=8)
     eval_parser = subparsers.add_parser("eval")
     eval_parser.add_argument("--model-num", type=int, required=True, help="the training run number of the model to load")
->>>>>>> 5fc1afa7
+
     args = parser.parse_args()
 
     os.makedirs(args.logdir, exist_ok=True)
 
     # parallel envs
-<<<<<<< HEAD
-    env_fns = [make_env(i,vis=args.vis) for i in range(args.num_envs)]
-    env = SubprocVecEnv(env_fns)
-
-    # SAC agent, look for checkpoint argument
-    if args.checkpoint and os.path.isfile(args.checkpoint):
-        model = SAC.load(
-            args.checkpoint,
-            env=env,
-            tensorboard_log=args.logdir,
-            device="auto",
-        )
-    else: 
-        model = SAC(
-            "MlpPolicy",
-            env,
-            verbose=0,
-            tensorboard_log=args.logdir,
-            device="auto",
-        )
-
-    # checkpoint saving , TensorBoard scalar logging
-    checkpoint_cb = CheckpointCallback(
-        save_freq=50_000 // env.num_envs,
-        save_path="checkpoints",
-        name_prefix="sac_arm",
-    )
-    tb_cb = TBCallback()
-    callback = CallbackList([checkpoint_cb, tb_cb])
-
-    # Begin training
-    print("  Training...")
-    model.learn(total_timesteps=args.total_steps, callback=callback)
-=======
     num_envs = 1
     if hasattr(args,"num_envs"):
         num_envs = args.num_envs
@@ -181,7 +144,6 @@
         device=device,
         )
     model.set_logger(logger)
->>>>>>> 5fc1afa7
 
     tb_cb = TBCallback()
     if args.mode=="train":
