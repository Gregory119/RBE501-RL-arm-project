from os import path
import numpy as np
import mujoco 
from gymnasium.envs.mujoco import MujocoEnv
from gymnasium.spaces import Box
from dataclasses import dataclass
import copy

from scipy.optimize import least_squares

from .arm import Arm, rpz_to_xyz


DEFAULT_CAMERA_CONFIG = {
    "trackbodyid": 0,
    "distance": 1.5,
}


class ArmSimEnv(MujocoEnv):

    metadata = {
        "render_modes": [
        "human",
        ],}

    class LoadData:
        def __init__(self,
                     xml_file,
                     frame_skip,
                     observation_space,
                     default_camera_config,
                     kwargs):
            self.xml_file=xml_file
            self.frame_skip=frame_skip
            self.observation_space=observation_space
            self.default_camera_config=default_camera_config
            self.kwargs = kwargs
        

    def __init__(
        self,
        xml_file: str | None = None,
        rate_hz: int = 50,
        default_camera_config: dict[str, float | int] = DEFAULT_CAMERA_CONFIG,
        enable_normalize = True,
        enable_terminate = False,
        mass_and_inertia_scale = 1.0,
        enable_rand_ee_start_and_goal = True,
        **kwargs,
        ):
        """Constructor

        :param enable_normalize If True, normalizes the observation
        data, which improves reward performance.
        :param enable_terminate If True, episodes are terminated when the ee
        position is within a radius of the goal. Enabling this reduces
        reward performance because future rewards in terminal states have a reward of
        zero, resulting in the ee avoiding the goal region.
        :param enable_rand_ee_start_and_goal If True, the end-effector start
        position and the goal are randomly selected for each episode.

        """
        if xml_file is None:
            xml_file = path.join(
                path.dirname(__file__), "scene.xml"
            )
        if not path.exists(xml_file):
            raise FileNotFoundError(f"Mujoco model not found: {xml_file}")

        # construct the arm class that has common arm environment functionality
        
        get_pos_fn = lambda: self.data.qpos
        load_env_fn = lambda: self.load_env()
        should_truncate_fn = lambda q: False
        def visualize():
            if self.render_mode == "human":
                self.render()
                # Visualize the site frames. This is a bit of a hack but it works
                # and is simple. This is specifically done after self.render() to
                # ensure that the renderer exists.
                self.mujoco_renderer.viewer.vopt.frame = mujoco.mjtFrame.mjFRAME_SITE

        observation_space = None
        
        def set_obs_space(obs_space):
            nonlocal observation_space
            observation_space = obs_space
<<<<<<< HEAD
        default_goal_rpz = None


        if not enable_rand_ee_start_and_goal:


            rho = 0.0254*16


            phi = -np.pi/2/4


            z = 0.0254*7


            default_goal_rpz = (rho,phi,z)    
=======


        default_goal_rpz = None
        if not enable_rand_ee_start_and_goal:
            rho = 0.0254*16
            phi = -np.pi/2/4
            z = 0.0254*7
            default_goal_rpz = (rho,phi,z)
            
>>>>>>> 0d047950
        self.arm = Arm(rate_hz=rate_hz,
                       get_pos_fn=get_pos_fn,
                       load_env_fn=load_env_fn,
                       should_truncate_fn=should_truncate_fn,
                       vis_fn=visualize,
                       set_obs_space_fn=set_obs_space,
                       np_random=self.np_random,
                       enable_normalize=enable_normalize,
                       enable_terminate=enable_terminate,
                       default_goal_rpz=default_goal_rpz)

        # The number of skip frames specifies how many mujoco timesteps to
        # simulate per call to step(). step() should be called at a simulation
        # interval that matches the desired control/action rate, so calculate
        # the number of skip frames to achieve this.
        self.mj_timestep = 0.001
        mj_rate_hz = 1 / self.mj_timestep
        frame_skip = int(mj_rate_hz / rate_hz)

        self.load_data = self.LoadData(xml_file=xml_file,
                                       frame_skip=frame_skip,
                                       observation_space=observation_space,
                                       default_camera_config=default_camera_config,
                                       kwargs=kwargs)

        self._mass_and_inertia_scale = mass_and_inertia_scale
        self._enable_rand_ee_start_and_goal = enable_rand_ee_start_and_goal
        self.load_env()

        # overwrite action space to use relative position scale
        self.action_space = Box(low=-1, high=1, shape=(6,), dtype=np.float64)


    def load_env(self):
        if hasattr(self,"mujoco_renderer"):
            self.close() # close the renderer
        MujocoEnv.__init__(
            self,
            model_path=self.load_data.xml_file,
            frame_skip=self.load_data.frame_skip,
            observation_space=self.load_data.observation_space,
            default_camera_config=self.load_data.default_camera_config,
            **self.load_data.kwargs,
        )

        # setting the arm state must be done after loading the environment,
        # otherwise it will have no effect
        if self._enable_rand_ee_start_and_goal:
<<<<<<< HEAD


            self._set_rand_arm_state()

    #get 3-vector data for goal
    def get_goal_xyz(self):
        from .arm import rpz_to_xyz
        return rpz_to_xyz(np.array(self.arm.goal_rpz, dtype=np.float64))

    # get 3-vector data for end effector position
    def get_ee_pos(self):
        
        return self.data.site("gripper").xpos.copy()
=======
            self._set_rand_arm_state()
>>>>>>> 0d047950


    def step(self, action_scale):
        action = self.arm.action_scale_to_pos(action_scale, mj_model=self.model, qpos=self.data.qpos)

        # If rendering, ensure that step is not called faster than the desired
        # rate. This is not needed when not rendering because the simulation is
        # stepped by the appropriate number of skip frames, so step() should be
        # called as fast as possible.
        if self.render_mode == "human":
            self.arm.step_sleep(display_rate=True)
        self.do_simulation(action, self.frame_skip)
        
        return self.arm.step(action, mj_model=self.model, mj_data=self.data)


    # override
    def reset_model(self):
        return self.arm.reset(mj_model=self.model, mj_data=self.data)


    def inverse_kinematics(self, target_xyz, q_init= None, max_iter= 200):
        if q_init is None:
            q_init = self.init_qpos.copy()

        # get the joint limits defined in the xml
        lower, upper = self.model.jnt_range.T

        # nested error function for the solver
        def error(q):
            return self.arm.forward_kinematics_ee(q, mj_model=self.model, mj_data=self.data) - target_xyz

        # numerical IK solver
        sol = least_squares(
            error,
            q_init,
            bounds = (lower,upper),
            xtol = 1e-4, #minimum error for solution
            max_nfev = max_iter, #maximum number of solver steps
        )

        return sol.x if sol.success else None


    def _set_rand_arm_state(self):
        #Sample random point in world space for end effector
        ee_start_xyz = rpz_to_xyz(self.arm.sample_pos_rpz())

        #get start pose for random ee position using inverse kinematics
        qpos = self.inverse_kinematics(ee_start_xyz)

        #If IK solver returns nothing, use added joint noise to randomize
        if qpos is None:
            print("Failed to solve IK")
            noise_pos = self.np_random.uniform(-0.05, 0.05, size=self.model.nq)
            qpos = self.init_qpos + noise_pos

        # use a fixed joint velocity so that its guaranteed to be in
        # normalization bounds
        qvel = self.init_qvel
        assert np.all(np.abs(qvel) <= np.pi), "qvel = {}".format(qvel)
        self.set_state(qpos, qvel)


    # override
    def _initialize_simulation(self) -> tuple["mujoco.MjModel", "mujoco.MjData"]:
        """
        Initialize MuJoCo simulation data structures `mjModel` and `mjData`.
        """
        # load the model specification
        spec = mujoco.MjSpec.from_file(self.fullpath)

        # add sites whose frames will be displayed by default

        # re-add the gripper site (not sure why the already existing site is not
        # displayed)
        gripper_body = spec.body("gripper")
        gripper_site = spec.site("gripper")
        gripper_body.add_site(pos=gripper_site.pos,
                              quat=gripper_site.quat)
        
        # add a site for the goal
        spec.worldbody.add_site(
            pos=rpz_to_xyz(self.arm.goal_rpz),
            quat=[0, 1, 0, 0],
        )

        # compile model and create data
        model = spec.compile()
        model.vis.global_.offwidth = self.width
        model.vis.global_.offheight = self.height
        self.scale_masses_and_inertias(model)
        data = mujoco.MjData(model)

        model.opt.timestep = self.mj_timestep

        return model, data


    def scale_masses_and_inertias(self, model):
        # apply the scale to every arm link
        model.body_mass[1:]    *= self._mass_and_inertia_scale
        model.body_inertia[1:] *= self._mass_and_inertia_scale<|MERGE_RESOLUTION|>--- conflicted
+++ resolved
@@ -86,24 +86,6 @@
         def set_obs_space(obs_space):
             nonlocal observation_space
             observation_space = obs_space
-<<<<<<< HEAD
-        default_goal_rpz = None
-
-
-        if not enable_rand_ee_start_and_goal:
-
-
-            rho = 0.0254*16
-
-
-            phi = -np.pi/2/4
-
-
-            z = 0.0254*7
-
-
-            default_goal_rpz = (rho,phi,z)    
-=======
 
 
         default_goal_rpz = None
@@ -113,7 +95,6 @@
             z = 0.0254*7
             default_goal_rpz = (rho,phi,z)
             
->>>>>>> 0d047950
         self.arm = Arm(rate_hz=rate_hz,
                        get_pos_fn=get_pos_fn,
                        load_env_fn=load_env_fn,
@@ -162,24 +143,15 @@
         # setting the arm state must be done after loading the environment,
         # otherwise it will have no effect
         if self._enable_rand_ee_start_and_goal:
-<<<<<<< HEAD
-
-
             self._set_rand_arm_state()
 
-    #get 3-vector data for goal
+    def get_ee_pos(self):
+        return self.arm.forward_kinematics_ee(
+            self.data.qpos, mj_model=self.model, mj_data=self.data
+        )
+
     def get_goal_xyz(self):
-        from .arm import rpz_to_xyz
-        return rpz_to_xyz(np.array(self.arm.goal_rpz, dtype=np.float64))
-
-    # get 3-vector data for end effector position
-    def get_ee_pos(self):
-        
-        return self.data.site("gripper").xpos.copy()
-=======
-            self._set_rand_arm_state()
->>>>>>> 0d047950
-
+        return rpz_to_xyz(self.arm.goal_rpz)
 
     def step(self, action_scale):
         action = self.arm.action_scale_to_pos(action_scale, mj_model=self.model, qpos=self.data.qpos)
