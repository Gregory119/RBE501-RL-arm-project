from os import path
import numpy as np
import mujoco 
from gymnasium.envs.mujoco import MujocoEnv
from gymnasium.spaces import Box
from dataclasses import dataclass
from scipy.optimize import least_squares
import mujoco


DEFAULT_CAMERA_CONFIG = {
    "trackbodyid": 0,
    "distance": 2.04,
}


class ArmEnv(MujocoEnv):
    

    metadata = {
        "render_modes": [
            "human",
            "rgb_array",
            "depth_array",
            "rgbd_tuple",
        ],
    }

    class LoadData:
        def __init__(self,
                     xml_file,
                     frame_skip,
                     observation_space,
                     default_camera_config,
                     kwargs):
            self.xml_file=xml_file
            self.frame_skip=frame_skip
            self.observation_space=observation_space
            self.default_camera_config=default_camera_config
            self.kwargs = kwargs
        

    def __init__(
        self,
        xml_file: str | None = None,
        frame_skip: int = 2,
        default_camera_config: dict[str, float | int] = DEFAULT_CAMERA_CONFIG,
        max_episode_steps=500,
        **kwargs,
    ):
        """
        :param max_episode_steps Number of steps before timeout/truncation.
        """
        if xml_file is None:
            xml_file = path.join(
                path.dirname(__file__),
                "SO-ARM100", "Simulation", "SO101", "scene.xml"
            )
        if not path.exists(xml_file):
            raise FileNotFoundError(f"Mujoco model not found: {xml_file}")
            
        observation_space = Box(low=-np.inf, high=np.inf, shape=(15,), dtype=np.float64)

<<<<<<< HEAD
        #self.max_episode_steps = max_episode_steps
        #self.steps = 0

        # self.goal = np.zeros(3, dtype=np.float32) #initialize goal point
=======
>>>>>>> 5fc1afa7
        self.goal = np.array([0.5,0.1,0.1])

        self.load_data = self.LoadData(xml_file=xml_file,
                                       frame_skip=frame_skip,
                                       observation_space=observation_space,
                                       default_camera_config=default_camera_config,
                                       kwargs=kwargs)
<<<<<<< HEAD
        #self._load_env()

        self.max_episode_steps = max_episode_steps
        self.reset_model()
=======

        self.max_episode_steps = max_episode_steps
        self.reset_model()
        
>>>>>>> 5fc1afa7
        self.metadata = {
            "render_modes": [
                "human",
                "rgb_array",
                "depth_array",
                "rgbd_tuple",
            ],
            "render_fps": int(np.round(1.0 / self.dt)),
        }


    def _load_env(self):
        if hasattr(self,"mujoco_renderer"):
            self.close() # close the renderer
        MujocoEnv.__init__(
            self,
            model_path=self.load_data.xml_file,
            frame_skip=self.load_data.frame_skip,
            observation_space=self.load_data.observation_space,
            default_camera_config=self.load_data.default_camera_config,
            **self.load_data.kwargs,
        )

        
    def step(self, action):
        self.steps += 1
        self.do_simulation(action, self.frame_skip)

        obs = self._get_obs()

        ####### Defining reward
        # Using a decaying exponential function based on the distance from the
        # goal for the reward gives a maximum reward when the distance to the
        # goal is zero. The policy is encouraged to move to this state as soon
        # as possible so that the maximum reward is obtained for each step of
        # the environment.
        ee_pos = self.data.site("gripper").xpos
<<<<<<< HEAD
        '''
        dist     = np.linalg.norm(ee_pos - self.goal)
        reward = -dist
        '''
        dist = np.linalg.norm(ee_pos - self.goal)
        assert(dist > 0)
        reward = 100*(self.prev_dist-dist)/self.start_dist
        self.prev_dist = dist

        terminated = dist < self.goal_radius
        if terminated:
            reward += 50.0
=======
        dist = np.linalg.norm(ee_pos - self.goal)
        assert(dist > 0)

        reward = np.exp(-10*dist)
>>>>>>> 5fc1afa7

        truncated = self.steps >= self.max_episode_steps
        # never terminate so that the policy keeps trying to improve even when
        # the goal region is reached
        terminated = False

        info = {
<<<<<<< HEAD
            #"reward_distance": -dist,
=======
>>>>>>> 5fc1afa7
            "terminated": terminated,
            "truncated": truncated,
        }

        if self.render_mode == "human":
            self.render()
            # Visualize the site frames. This is a bit of a hack but it works
            # and is simple. This is specifically done after self.render() to
            # ensure that the renderer exists.
            self.mujoco_renderer.viewer.vopt.frame = mujoco.mjtFrame.mjFRAME_SITE
        
        return obs, reward, terminated, truncated, info


    def _sample_goal(self):
        # the robot is facing in the -y direction

<<<<<<< HEAD
        #set limits in cylindrical coordinates
        #rho, phi, z
        rho, phi, z = self.np_random.uniform(
            low = np.array([0.1143,-np.pi,0.075]),# lower bound
            high = np.array([0.4064,np.pi,0.25]), # upper bound
        )

        # transform cylindrical to cartesian coordinates
        x = rho*np.cos(phi)
        y = rho*np.sin(phi)
        return np.array([x,y,z])
        


    def forward_Kinematics_ee(self, qpos, site_name = "gripper"):
        
        q_init = self.data.qpos.copy() #store the current state 
        self.data.qpos[:] = qpos
        mujoco.mj_kinematics(self.model, self.data)

        #ee = self.model.site(name=site_name)
        site_id = mujoco.mj_name2id(
            self.model, mujoco.mjtObj.mjOBJ_SITE, site_name
        )
        if site_id < 0:
            raise ValueError(f"Site '{site_name}' not found in model.")
        pos = self.data.site_xpos[site_id].copy()

        self.data.qpos[:] = q_init #restore
        return pos


    def inverse_Kinematics(self, target_xyz, q_init= None, max_iter= 200):
        if q_init is None:
            q_init = self.init_qpos.copy()

        #get the joint limits defined in the xml
        lower, upper = self.model.jnt_range.T 

        #nested error function for the solver
        def error(q):  
            return self.forward_Kinematics_ee(q) - target_xyz 

        #numerical IK solver
        sol = least_squares(
            error,
            q_init,
            bounds = (lower,upper),
            xtol = 1e-4, #minimum error for solution
            max_nfev = max_iter, #maximum number of solver steps

        )

        return sol.x if sol.success else None
=======
        # set limits in cylindrical coordinates
        # rho, phi, z
        rho, phi, z = self.np_random.uniform(
            low = np.array([0.1143,-np.pi,0.075]),# lower bound
            high = np.array([0.4064,0,0.25]), # upper bound
        )

        # transform cylindrical to cartesian coordinates
        x = rho*np.cos(phi)
        y = rho*np.sin(phi)
        return np.array([x,y,z])
>>>>>>> 5fc1afa7

    # override
    def reset_model(self):
        self.steps=0

        #Randomization of goal point
        self.goal = self._sample_goal()
<<<<<<< HEAD

        #Sample random point in world space for end effector
        start_xyz = self._sample_goal()
        self._load_env() #this needs to be kept in order to keep the frame consistent with the new goal
        
        #get start pose for random ee position using inverse kinematics
        qpos = self.inverse_Kinematics(start_xyz)

        #If IK solver returns nothing, use added joint noise to randomize 
        if qpos is None:
            noise_pos = self.np_random.uniform(-0.05, 0.05, size=self.model.nq)
            qpos = self.init_qpos + noise_pos 
        
        noise_vel = self.np_random.normal(loc=0.0, scale=0.02, size=self.model.nv)
        qvel = self.init_qvel + noise_vel
        self.set_state(qpos, qvel)

        ee_pos = self.data.site("gripper").xpos
        self.prev_dist = np.linalg.norm(ee_pos - self.goal)
        self.start_dist = self.prev_dist
        assert(self.start_dist > 0)

=======
        self._load_env()
        mujoco.mj_forward(self.model, self.data)
        
>>>>>>> 5fc1afa7
        return self._get_obs()

    
    def _get_obs(self):
        return np.concatenate([self.data.qpos, self.data.qvel, self.goal]).ravel() #edited to return goal
    

    def _initialize_simulation(self) -> tuple["mujoco.MjModel", "mujoco.MjData"]:
        """
        Initialize MuJoCo simulation data structures `mjModel` and `mjData`.
        """
        # load the model specification
        spec = mujoco.MjSpec.from_file(self.fullpath)

        # add sites whose frames will be displayed by default

        # readd the gripper site (not sure why the already existing site is not
        # displayed)
        gripper_body = spec.body("gripper")
        gripper_site = spec.site("gripper")
        gripper_body.add_site(pos=gripper_site.pos,
                              quat=gripper_site.quat)
        
        # add a site for the goal
        spec.worldbody.add_site(
            pos=self.goal,
            quat=[0, 1, 0, 0],
        )
        
        # compile model and create data
        model = spec.compile()
        model.vis.global_.offwidth = self.width
        model.vis.global_.offheight = self.height
        data = mujoco.MjData(model)
        return model, data<|MERGE_RESOLUTION|>--- conflicted
+++ resolved
@@ -61,13 +61,6 @@
             
         observation_space = Box(low=-np.inf, high=np.inf, shape=(15,), dtype=np.float64)
 
-<<<<<<< HEAD
-        #self.max_episode_steps = max_episode_steps
-        #self.steps = 0
-
-        # self.goal = np.zeros(3, dtype=np.float32) #initialize goal point
-=======
->>>>>>> 5fc1afa7
         self.goal = np.array([0.5,0.1,0.1])
 
         self.load_data = self.LoadData(xml_file=xml_file,
@@ -75,17 +68,12 @@
                                        observation_space=observation_space,
                                        default_camera_config=default_camera_config,
                                        kwargs=kwargs)
-<<<<<<< HEAD
-        #self._load_env()
+        self._load_env()
 
         self.max_episode_steps = max_episode_steps
+        self.steps = 0
         self.reset_model()
-=======
-
-        self.max_episode_steps = max_episode_steps
-        self.reset_model()
-        
->>>>>>> 5fc1afa7
+        
         self.metadata = {
             "render_modes": [
                 "human",
@@ -123,25 +111,10 @@
         # as possible so that the maximum reward is obtained for each step of
         # the environment.
         ee_pos = self.data.site("gripper").xpos
-<<<<<<< HEAD
-        '''
-        dist     = np.linalg.norm(ee_pos - self.goal)
-        reward = -dist
-        '''
         dist = np.linalg.norm(ee_pos - self.goal)
         assert(dist > 0)
-        reward = 100*(self.prev_dist-dist)/self.start_dist
-        self.prev_dist = dist
-
-        terminated = dist < self.goal_radius
-        if terminated:
-            reward += 50.0
-=======
-        dist = np.linalg.norm(ee_pos - self.goal)
-        assert(dist > 0)
 
         reward = np.exp(-10*dist)
->>>>>>> 5fc1afa7
 
         truncated = self.steps >= self.max_episode_steps
         # never terminate so that the policy keeps trying to improve even when
@@ -149,10 +122,6 @@
         terminated = False
 
         info = {
-<<<<<<< HEAD
-            #"reward_distance": -dist,
-=======
->>>>>>> 5fc1afa7
             "terminated": terminated,
             "truncated": truncated,
         }
@@ -170,19 +139,17 @@
     def _sample_goal(self):
         # the robot is facing in the -y direction
 
-<<<<<<< HEAD
-        #set limits in cylindrical coordinates
-        #rho, phi, z
+        # set limits in cylindrical coordinates
+        # rho, phi, z
         rho, phi, z = self.np_random.uniform(
             low = np.array([0.1143,-np.pi,0.075]),# lower bound
-            high = np.array([0.4064,np.pi,0.25]), # upper bound
+            high = np.array([0.4064,0,0.25]), # upper bound
         )
 
         # transform cylindrical to cartesian coordinates
         x = rho*np.cos(phi)
         y = rho*np.sin(phi)
         return np.array([x,y,z])
-        
 
 
     def forward_Kinematics_ee(self, qpos, site_name = "gripper"):
@@ -225,19 +192,7 @@
         )
 
         return sol.x if sol.success else None
-=======
-        # set limits in cylindrical coordinates
-        # rho, phi, z
-        rho, phi, z = self.np_random.uniform(
-            low = np.array([0.1143,-np.pi,0.075]),# lower bound
-            high = np.array([0.4064,0,0.25]), # upper bound
-        )
-
-        # transform cylindrical to cartesian coordinates
-        x = rho*np.cos(phi)
-        y = rho*np.sin(phi)
-        return np.array([x,y,z])
->>>>>>> 5fc1afa7
+
 
     # override
     def reset_model(self):
@@ -245,11 +200,9 @@
 
         #Randomization of goal point
         self.goal = self._sample_goal()
-<<<<<<< HEAD
 
         #Sample random point in world space for end effector
         start_xyz = self._sample_goal()
-        self._load_env() #this needs to be kept in order to keep the frame consistent with the new goal
         
         #get start pose for random ee position using inverse kinematics
         qpos = self.inverse_Kinematics(start_xyz)
@@ -268,11 +221,9 @@
         self.start_dist = self.prev_dist
         assert(self.start_dist > 0)
 
-=======
         self._load_env()
         mujoco.mj_forward(self.model, self.data)
         
->>>>>>> 5fc1afa7
         return self._get_obs()
 
     
